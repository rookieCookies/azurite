extern "rng_library" {
    fn randi(): i64
    fn randf(): float
}

<<<<<<< HEAD
fn rand_range_int(min: int, max: int): int {
    (randf() * (max - min).to_float()).to_int() + min
=======
fn rand_range_int(min: i64, max: i64): i64 {
    (randf() * (max - min) as float) as i64 + min
>>>>>>> a96949eb
}<|MERGE_RESOLUTION|>--- conflicted
+++ resolved
@@ -3,11 +3,6 @@
     fn randf(): float
 }
 
-<<<<<<< HEAD
-fn rand_range_int(min: int, max: int): int {
-    (randf() * (max - min).to_float()).to_int() + min
-=======
 fn rand_range_int(min: i64, max: i64): i64 {
     (randf() * (max - min) as float) as i64 + min
->>>>>>> a96949eb
 }